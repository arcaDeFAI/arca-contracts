--- conflicted
+++ resolved
@@ -10,12 +10,7 @@
     "@openzeppelin/contracts": "^3.2.0",
     "@uniswap/lib": "^4.0.1-alpha",
     "bignumber.js": "^9.0.1",
-<<<<<<< HEAD
-    "blockchain-addressbook": "^0.3.27",
-    "ganache-cli": "^6.12.2",
-=======
     "blockchain-addressbook": "^0.3.46",
->>>>>>> 029561c6
     "keccak": "^3.0.1",
     "rlp": "^2.2.6",
     "ts-node": "^10.0.0",
