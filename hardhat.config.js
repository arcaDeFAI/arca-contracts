require("@nomiclabs/hardhat-waffle");
require("@nomiclabs/hardhat-web3");
require("@nomiclabs/hardhat-ethers");

task("panic", "Panics a given strategy.")
  .addParam("strat", "The strategy to panic.")
  .setAction(async taskArgs => {
    const IStrategy = await hre.artifacts.readArtifact("IStrategy");
    const strategy = await ethers.getContractAt(IStrategy.abi, taskArgs.strat);

    try {
      const tx = await strategy.panic({ gasPrice: 10000000000, gasLimit: 3500000 });
      const url = `https://bscscan.com/tx/${tx.hash}`;
      console.log(`Successful panic with tx at ${url}`);
    } catch (err) {
      console.log(`Couldn't panic due to ${err}`);
    }
  });

task("unpause", "Unpauses a given strategy.")
  .addParam("strat", "The strategy to unpause.")
  .setAction(async taskArgs => {
    const IStrategy = await hre.artifacts.readArtifact("IStrategy");
    const strategy = await ethers.getContractAt(IStrategy.abi, taskArgs.strat);

    try {
      const tx = await strategy.unpause({ gasPrice: 10000000000, gasLimit: 3500000 });
      const url = `https://bscscan.com/tx/${tx.hash}`;
      console.log(`Successful unpaused with tx at ${url}`);
    } catch (err) {
      console.log(`Couldn't unpause due to ${err}`);
    }
  });

task("harvest", "Harvests a given strategy.")
  .addParam("strat", "The strategy to harvest.")
  .setAction(async taskArgs => {
    const IStrategy = await hre.artifacts.readArtifact("IStrategy");
    const strategy = await ethers.getContractAt(IStrategy.abi, taskArgs.strat);

    try {
      const tx = await strategy.harvest({ gasPrice: 10000000000, gasLimit: 3500000 });
      const url = `https://bscscan.com/tx/${tx.hash}`;
      console.log(`Successful harvest with tx at ${url}`);
    } catch (err) {
      console.log(`Couldn't harvest due to ${err}`);
    }
  });

module.exports = {
  defaultNetwork: "localhost",
  networks: {
    hardhat: {},
    bsc: {
      url: "https://bsc-dataseed1.ninicoin.io/",
      chainId: 56,
      accounts: [process.env.DEPLOYER_PK],
    },
    heco: {
      url: "https://http-mainnet.hecochain.com",
      chainId: 128,
      accounts: [process.env.DEPLOYER_PK],
    },
    avax: {
      url: "https://api.avax.network/ext/bc/C/rpc",
      chainId: 43114,
      accounts: [process.env.DEPLOYER_PK],
    },
<<<<<<< HEAD
    polygon: {
=======
    matic: {
>>>>>>> 1b8fe53e
      url: "https://rpc-mainnet.maticvigil.com/",
      chainId: 137,
      accounts: [process.env.DEPLOYER_PK],
    },
    localhost: {
      url: "http://127.0.0.1:8545",
      timeout: 300000,
      accounts: "remote",
    },
    testnet: {
      url: "https://data-seed-prebsc-1-s1.binance.org:8545/",
      chainId: 97,
      accounts: [process.env.DEPLOYER_PK],
    },
  },
  solidity: {
    compilers: [
      {
        version: "0.8.4",
        settings: {
          optimizer: {
            enabled: true,
            runs: 200,
          },
        },
      },
      {
        version: "0.6.12",
        settings: {
          optimizer: {
            enabled: true,
            runs: 200,
          },
        },
      },
      {
        version: "0.5.5",
        settings: {
          optimizer: {
            enabled: true,
            runs: 200,
          },
        },
      },
    ],
  },
  paths: {
    sources: "./contracts/BIFI",
  },
  timeout: 30,
};<|MERGE_RESOLUTION|>--- conflicted
+++ resolved
@@ -66,11 +66,7 @@
       chainId: 43114,
       accounts: [process.env.DEPLOYER_PK],
     },
-<<<<<<< HEAD
     polygon: {
-=======
-    matic: {
->>>>>>> 1b8fe53e
       url: "https://rpc-mainnet.maticvigil.com/",
       chainId: 137,
       accounts: [process.env.DEPLOYER_PK],
